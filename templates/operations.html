--- conflicted
+++ resolved
@@ -727,23 +727,5 @@
         validateFormState(($('#queueName').val()) && ($('#schedule-hour').prop('selectedIndex') !== 0) && ($('#schedule-minute').prop('selectedIndex') !== 0),
             '#scheduleBtn');
     }
-<<<<<<< HEAD
-
-    function openDuk3(){
-        document.getElementById("duk-modal").style.display="block";
-        $('#duk-text').text('Did you know... You can click the ' +
-            'star icon to view the standard output or error from the command that was executed. Highlighted text indicates ' +
-            'facts which were learned from executing the step.');
-    }
-
-    function openDuk6(){
-        document.getElementById("duk-modal").style.display="block";
-        $('#duk-text').text('Did you know... an operation chain contains all the decisions - or links - which were made by ' +
-            'the planner, utilizing the abilities contained inside the chosen profile. This list shows, per agent, ' +
-            'the potential links that will not run as part of the operation but otherwise could. Add them as you wish.');
-    }
-
-=======
->>>>>>> 6cb67ebe
     //# sourceURL=operations.js
 </script>