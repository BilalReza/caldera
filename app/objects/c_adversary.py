import os

import marshmallow as ma

from app.objects.interfaces.i_object import FirstClassObjectInterface
from app.utility.base_object import BaseObject


class AdversarySchema(ma.Schema):

    adversary_id = ma.fields.String()
    name = ma.fields.String()
    description = ma.fields.String()
    atomic_ordering = ma.fields.List(ma.fields.String())
<<<<<<< HEAD
    hidden = ma.fields.Boolean()
=======
    objective = ma.fields.String()
>>>>>>> d76e9ba1

    @ma.pre_load
    def fix_id(self, adversary, **_):
        if 'id' in adversary:
            adversary['adversary_id'] = adversary.pop('id')
        return adversary

    @ma.pre_load
    def phase_to_atomic_ordering(self, adversary, **_):
        """
        Convert legacy adversary phases to atomic ordering
        """
        if 'phases' in adversary and 'atomic_ordering' in adversary:
            raise ma.ValidationError('atomic_ordering and phases cannot be used at the same time', 'phases', adversary)
        elif 'phases' in adversary:
            adversary['atomic_ordering'] = [ab_id for phase in adversary.get('phases', {}).values() for ab_id in phase]
            del adversary['phases']
        return adversary

    @ma.post_load
    def build_adversary(self, data, **_):
        return Adversary(**data)


class Adversary(FirstClassObjectInterface, BaseObject):

    schema = AdversarySchema()

    @property
    def unique(self):
        return self.hash('%s' % self.adversary_id)

<<<<<<< HEAD
    def __init__(self, adversary_id, name, description, atomic_ordering, hidden=False):
=======
    def __init__(self, adversary_id, name, description, atomic_ordering, objective=None):
>>>>>>> d76e9ba1
        super().__init__()
        self.adversary_id = adversary_id
        self.name = name
        self.description = description
        self.atomic_ordering = atomic_ordering
<<<<<<< HEAD
        self.hidden = hidden
=======
        self.objective = objective
>>>>>>> d76e9ba1

    def store(self, ram):
        existing = self.retrieve(ram['adversaries'], self.unique)
        if not existing:
            ram['adversaries'].append(self)
            return self.retrieve(ram['adversaries'], self.unique)
        existing.update('name', self.name)
        existing.update('description', self.description)
        existing.update('atomic_ordering', self.atomic_ordering)
        existing.update('objective', self.objective)
        return existing

    def has_ability(self, ability):
        for a in self.atomic_ordering:
            if ability == a:
                return True
        return False

    async def which_plugin(self):
        for plugin in os.listdir('plugins'):
            if await self.walk_file_path(os.path.join('plugins', plugin, 'data', ''), '%s.yml' % self.adversary_id):
                return plugin
        return None<|MERGE_RESOLUTION|>--- conflicted
+++ resolved
@@ -12,11 +12,8 @@
     name = ma.fields.String()
     description = ma.fields.String()
     atomic_ordering = ma.fields.List(ma.fields.String())
-<<<<<<< HEAD
     hidden = ma.fields.Boolean()
-=======
     objective = ma.fields.String()
->>>>>>> d76e9ba1
 
     @ma.pre_load
     def fix_id(self, adversary, **_):
@@ -49,21 +46,14 @@
     def unique(self):
         return self.hash('%s' % self.adversary_id)
 
-<<<<<<< HEAD
-    def __init__(self, adversary_id, name, description, atomic_ordering, hidden=False):
-=======
-    def __init__(self, adversary_id, name, description, atomic_ordering, objective=None):
->>>>>>> d76e9ba1
+    def __init__(self, adversary_id, name, description, atomic_ordering, objective=None, hidden=False):
         super().__init__()
         self.adversary_id = adversary_id
         self.name = name
         self.description = description
         self.atomic_ordering = atomic_ordering
-<<<<<<< HEAD
+        self.objective = objective
         self.hidden = hidden
-=======
-        self.objective = objective
->>>>>>> d76e9ba1
 
     def store(self, ram):
         existing = self.retrieve(ram['adversaries'], self.unique)
