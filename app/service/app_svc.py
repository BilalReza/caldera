import asyncio
import copy
import hashlib
import json
import os
from datetime import datetime, date

import aiohttp_jinja2
import jinja2

from app.contacts.contact_http import Http
from app.contacts.contact_tcp import Tcp
from app.contacts.contact_udp import Udp
from app.contacts.contact_websocket import WebSocket
from app.objects.c_plugin import Plugin
from app.utility.base_service import BaseService


class AppService(BaseService):

    def __init__(self, application):
        self.application = application
        self.log = self.add_service('app_svc', self)
        self.loop = asyncio.get_event_loop()

    async def start_sniffer_untrusted_agents(self):
        """
        Cyclic function that repeatedly checks if there are agents to be marked as untrusted

        :return: None
        """
        contact_svc = self.get_service('contact_svc')
        next_check = contact_svc.untrusted_timer
        try:
            while True:
                await asyncio.sleep(next_check + 1)
                trusted_agents = await self.get_service('data_svc').locate('agents', match=dict(trusted=1))
                next_check = contact_svc.untrusted_timer
                for a in trusted_agents:
                    silence_time = (datetime.now() - a.last_trusted_seen).total_seconds()
                    if silence_time > (contact_svc.untrusted_timer + int(a.sleep_max)):
                        self.log.debug('Agent (%s) now untrusted. Last seen %s sec ago' % (a.paw, int(silence_time)))
                        a.trusted = 0
                    else:
                        trust_time_left = contact_svc.untrusted_timer - silence_time
                        if trust_time_left < next_check:
                            next_check = trust_time_left
                await asyncio.sleep(15)
        except Exception as e:
            self.log.error(repr(e), exc_info=True)

    async def find_link(self, unique):
        """
        Locate a given link by its unique property

        :param unique:
        :return:
        """
        for op in await self._services.get('data_svc').locate('operations'):
            exists = next((link for link in op.chain if link.unique == unique), None)
            if exists:
                return exists

    async def run_scheduler(self):
        """
        Kick off all scheduled jobs, as their schedule determines

        :return:
        """
        while True:
            interval = 60
            for s in await self.get_service('data_svc').locate('schedules'):
                now = datetime.now().time()
                diff = datetime.combine(date.today(), now) - datetime.combine(date.today(), s.schedule)
                if interval > diff.total_seconds() > 0:
                    self.log.debug('Pulling %s off the scheduler' % s.name)
                    sop = copy.deepcopy(s.task)
                    sop.set_start_details()
                    await self._services.get('data_svc').store(sop)
                    self.loop.create_task(sop.run(self.get_services()))
            await asyncio.sleep(interval)

    async def resume_operations(self):
        """
        Resume all unfinished operations

        :return: None
        """
        await asyncio.sleep(10)
        for op in await self.get_service('data_svc').locate('operations', match=dict(finish=None)):
<<<<<<< HEAD
            self.loop.create_task(self.run_operation(op))

    async def run_operation(self, operation):
        try:
            self.log.debug('Starting operation: %s' % operation.name)
            planner = await self._get_planning_module(operation)
            operation.adversary = await self._adjust_adversary_phases(operation)

            for phase in sorted(operation.adversary.phases):
                if not await operation.is_closeable():
                    await self._update_operation(operation)
                    await planner.execute(phase)
                    if planner.stopping_condition_met:
                        break
                    await operation.wait_for_phase_completion()
                operation.phase = phase
            await self._cleanup_operation(operation)
            while not await operation.is_closeable():
                await asyncio.sleep(5)
                await self._update_operation(operation)
            await operation.close()
            await self._save_new_source(operation)
            self.log.debug('Completed operation: %s' % operation.name)
        except Exception as e:
            self.log.error(repr(e), exc_info=True)
=======
            self.loop.create_task(op.run(self.get_services()))
>>>>>>> a2ca4384

    async def load_plugins(self):
        """
        Store all plugins in the data store

        :return:
        """
        for plug in os.listdir('plugins'):
            if plug.startswith('.'):
                continue
            if not os.path.isdir('plugins/%s' % plug) or not os.path.isfile('plugins/%s/hook.py' % plug):
                self.log.error('Problem locating the "%s" plugin. Ensure code base was cloned recursively.' % plug)
                exit(0)
            plugin = Plugin(name=plug)
            if await plugin.load():
                await self.get_service('data_svc').store(plugin)
            if plugin.name in self.get_config('plugins'):
                await plugin.enable(self.get_services())
                self.log.debug('Enabled plugin: %s' % plugin.name)
        templates = ['plugins/%s/templates' % p.lower() for p in self.get_config('plugins')]
        templates.append('templates')
        aiohttp_jinja2.setup(self.application, loader=jinja2.FileSystemLoader(templates))

    async def retrieve_compiled_file(self, name, platform):
        _, path = await self._services.get('file_svc').find_file_path('%s-%s' % (name, platform))
        signature = hashlib.md5(open(path, 'rb').read()).hexdigest()
        display_name = await self._services.get('contact_svc').build_filename(platform)
        self.log.debug('%s downloaded with hash=%s and name=%s' % (name, signature, display_name))
        return '%s-%s' % (name, platform), display_name

    async def teardown(self):
        await self._destroy_plugins()
        await self._services.get('data_svc').save_state()
        await self._write_reports()
        self.log.debug('[!] shutting down server...good-bye')

    async def add_app_plugin(self):
        await self._services.get('data_svc').store(Plugin(name='app', data_dir='data', access=self.Access.APP))

    async def register_contacts(self):
        contact_svc = self.get_service('contact_svc')
        await contact_svc.register(Http(self.get_services()))
        await contact_svc.register(Udp(self.get_services()))
        await contact_svc.register(Tcp(self.get_services()))
        await contact_svc.register(WebSocket(self.get_services()))

    """ PRIVATE """

    async def _destroy_plugins(self):
        for plugin in await self._services.get('data_svc').locate('plugins'):
            await plugin.destroy(self.get_services())

    async def _write_reports(self):
        file_svc = self.get_service('file_svc')
        r_dir = await file_svc.create_exfil_sub_directory('%s/reports' % self.get_config('reports_dir'))
        report = json.dumps(dict(self.get_service('contact_svc').report)).encode()
        await file_svc.save_file('contact_reports', report, r_dir)
        for op in await self.get_service('data_svc').locate('operations'):
            await file_svc.save_file('operation_%s' % op.id,  json.dumps(op.report()).encode(), r_dir)<|MERGE_RESOLUTION|>--- conflicted
+++ resolved
@@ -88,35 +88,7 @@
         """
         await asyncio.sleep(10)
         for op in await self.get_service('data_svc').locate('operations', match=dict(finish=None)):
-<<<<<<< HEAD
-            self.loop.create_task(self.run_operation(op))
-
-    async def run_operation(self, operation):
-        try:
-            self.log.debug('Starting operation: %s' % operation.name)
-            planner = await self._get_planning_module(operation)
-            operation.adversary = await self._adjust_adversary_phases(operation)
-
-            for phase in sorted(operation.adversary.phases):
-                if not await operation.is_closeable():
-                    await self._update_operation(operation)
-                    await planner.execute(phase)
-                    if planner.stopping_condition_met:
-                        break
-                    await operation.wait_for_phase_completion()
-                operation.phase = phase
-            await self._cleanup_operation(operation)
-            while not await operation.is_closeable():
-                await asyncio.sleep(5)
-                await self._update_operation(operation)
-            await operation.close()
-            await self._save_new_source(operation)
-            self.log.debug('Completed operation: %s' % operation.name)
-        except Exception as e:
-            self.log.error(repr(e), exc_info=True)
-=======
             self.loop.create_task(op.run(self.get_services()))
->>>>>>> a2ca4384
 
     async def load_plugins(self):
         """
