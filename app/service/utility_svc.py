from base64 import b64encode, b64decode
from random import randint
from datetime import datetime

import yaml

from app.utility.logger import Logger
from app.utility.stealth import obfuscate_ps1, obfuscate_bash


class UtilityService:

    @staticmethod
    def apply_stealth(executor, code):
        options = dict(windows=lambda c: obfuscate_ps1(c),
                       darwin=lambda c: obfuscate_bash(c),
                       linux=lambda c: obfuscate_bash(c))
        return options[executor](code)

    @staticmethod
    def decode_bytes(s):
        return b64decode(s).decode('utf-8').replace('\n','')

    @staticmethod
    def encode_string(s):
        return str(b64encode(s.encode()), 'utf-8')

    @staticmethod
    def jitter(fraction):
        i = fraction.split('/')
        return randint(int(i[0]), int(i[1]))

    @staticmethod
    def create_logger(name):
        return Logger(name)

    @staticmethod
    def strip_yml(path):
        if path:
            with open(path) as seed:
                return list(yaml.load_all(seed))
        return []

    @staticmethod
    def write_yaml(path, data):
        with open(path, 'w+') as yaml_file:
            yaml.dump(data, yaml_file, default_flow_style=False)

    @staticmethod
<<<<<<< HEAD
    def get_current_timestamp(date_format='%Y-%m-%d %H:%M:%S'):
        return datetime.now().strftime(date_format)
=======
    def prepend_to_file(filename, line):
        with open(filename, 'r+') as f:
            content = f.read()
            f.seek(0, 0)
            f.write(line.rstrip('\r\n') + '\n' + content)
>>>>>>> 5e4b9ec2
<|MERGE_RESOLUTION|>--- conflicted
+++ resolved
@@ -47,13 +47,12 @@
             yaml.dump(data, yaml_file, default_flow_style=False)
 
     @staticmethod
-<<<<<<< HEAD
-    def get_current_timestamp(date_format='%Y-%m-%d %H:%M:%S'):
-        return datetime.now().strftime(date_format)
-=======
     def prepend_to_file(filename, line):
         with open(filename, 'r+') as f:
             content = f.read()
             f.seek(0, 0)
             f.write(line.rstrip('\r\n') + '\n' + content)
->>>>>>> 5e4b9ec2
+
+    @staticmethod
+    def get_current_timestamp(date_format='%Y-%m-%d %H:%M:%S'):
+        return datetime.now().strftime(date_format)
