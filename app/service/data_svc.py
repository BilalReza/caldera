--- conflicted
+++ resolved
@@ -135,12 +135,8 @@
                     privilege = ab.pop('privilege', None)
                     repeatable = ab.pop('repeatable', False)
                     requirements = ab.pop('requirements', [])
-<<<<<<< HEAD
                     hidden = ab.pop('hidden', False)
-                    for platforms, executors in ab.pop('platforms', []).items():
-=======
                     for platforms, executors in ab.pop('platforms', dict()).items():
->>>>>>> d76e9ba1
                         for name, info in executors.items():
                             encoded_test = b64encode(info['command'].strip().encode('utf-8')).decode() if info.get(
                                 'command') else None
