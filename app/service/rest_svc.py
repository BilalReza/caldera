--- conflicted
+++ resolved
@@ -198,7 +198,6 @@
             return await self.get_service('data_svc').locate('agents', match=dict(group=group))
         return await self.get_service('data_svc').locate('agents')
 
-<<<<<<< HEAD
     async def add_special_operation_modifier(self, name, func):
         """
         Call a special function when a new operation is created
@@ -208,11 +207,10 @@
         :return:
         """
         self.special_operation_modifiers[name] = func
-=======
+
     async def update_config(self, data):
         self.set_config(data.get('prop'), data.get('value'))
         self.log.debug('Configuration update: %s set to %s' % (data.get('prop'), data.get('value')))
->>>>>>> a564c2d0
 
     """ PRIVATE """
 
