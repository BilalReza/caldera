--- conflicted
+++ resolved
@@ -308,16 +308,11 @@
             for adv in results:
                 adv['atomic_ordering'] = [ab.display for ab_id in adv['atomic_ordering'] for ab in
                                           await self.get_service('data_svc').locate('abilities',
-<<<<<<< HEAD
                                                                                     match=dict(ability_id=ab_id))
                                           if not ab.hidden]
-=======
-                                                                                    match=dict(ability_id=ab_id))]
                 adv['objective'] = [ab.display for ab in
                                     await self.get_service('data_svc').locate('objectives',
                                                                               match=dict(id=adv['objective']))][0]
-
->>>>>>> d76e9ba1
         return results
 
     async def _delete_data_from_memory_and_disk(self, ram_key, identifier, data):
