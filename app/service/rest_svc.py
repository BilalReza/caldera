import asyncio
import copy
import glob
import os
import pathlib
import uuid
from collections import defaultdict
from datetime import time

import yaml
from aiohttp import web

from app.objects.c_adversary import Adversary
from app.objects.c_operation import Operation
from app.objects.c_schedule import Schedule
from app.objects.secondclass.c_fact import Fact
from app.utility.base_service import BaseService


class RestService(BaseService):

    def __init__(self):
        self.log = self.add_service('rest_svc', self)
        self.special_operation_modifiers = dict()
        self.loop = asyncio.get_event_loop()

    async def persist_adversary(self, data):
        """
        Save a new adversary from either the GUI or REST API. This writes a new YML file into the core data/ directory.

        :param data:
        :return: the ID of the created adversary
        """
        i = data.pop('i')
        if not i:
            i = str(uuid.uuid4())
        _, file_path = await self.get_service('file_svc').find_file_path('%s.yml' % i, location='data')
        if not file_path:
            file_path = 'data/adversaries/%s.yml' % i
        with open(file_path, 'w+') as f:
            f.seek(0)
            p = defaultdict(list)
            for ability in data.pop('phases'):
                p[int(ability['phase'])].append(ability['id'])
            f.write(yaml.dump(dict(id=i, name=data.pop('name'), description=data.pop('description'), phases=dict(p))))
            f.truncate()
        await self._services.get('data_svc').reload_data()
        return [a.display for a in await self._services.get('data_svc').locate('adversaries', dict(adversary_id=i))]

    async def update_planner(self, data):
        """
        Update a new planner from either the GUI or REST API with new stopping conditions.
        This overwrites the existing YML file.

        :param data:
        :return: the ID of the created adversary
        """
        planner = (await self.get_service('data_svc').locate('planners', dict(name=data['name'])))[0]
        planner_id = planner.planner_id
        file_path = await self._get_file_path(planner_id)
        planner_dict = await self._read_from_yaml(file_path)
        planner_dict['stopping_conditions'] = self._get_stopping_conditions(data)
        await self._write_to_yaml(file_path, planner_dict)
        planner.stopping_conditions = [Fact(trait=f.get('trait'), value=f.get('value'))
                                       for f in data['stopping_conditions']]
        await self.get_service('data_svc').store(planner)

    async def persist_ability(self, data):
        _, file_path = await self.get_service('file_svc').find_file_path('%s.yml' % data.get('id'), location='data')
        if not file_path:
            d = 'data/abilities/%s' % data.get('tactic')
            if not os.path.exists(d):
                os.makedirs(d)
            file_path = '%s/%s.yml' % (d, data.get('id'))
        with open(file_path, 'w+') as f:
            f.seek(0)
            f.write(yaml.dump([data]))
        await self._services.get('data_svc').reload_data()
        return [a.display for a in await self._services.get('data_svc').locate('abilities', dict(ability_id=data.get('id')))]

    async def persist_source(self, data):
        _, file_path = await self.get_service('file_svc').find_file_path('%s.yml' % data.get('id'), location='data')
        if not file_path:
            file_path = 'data/sources/%s.yml' % data.get('id')
        with open(file_path, 'w+') as f:
            f.seek(0)
            f.write(yaml.dump(data))
        await self._services.get('data_svc').reload_data()
        return [s.display for s in await self._services.get('data_svc').locate('sources', dict(id=data.get('id')))]

    async def delete_agent(self, data):
        await self.get_service('data_svc').remove('agents', data)
        return 'Delete action completed'

    async def delete_operation(self, data):
        await self.get_service('data_svc').remove('operations', data)
        await self.get_service('data_svc').remove('sources', dict(id=str(data.get('id'))))
        for f in glob.glob('data/results/*'):
            if '%s-' % data.get('id') in f:
                os.remove(f)
        for f in glob.glob('data/facts/*.yml'):
            if '%s' % data.get('id') in f:
                os.remove(f)
        return 'Delete action completed'

    async def display_objects(self, object_name, data):
        return [o.display for o in await self.get_service('data_svc').locate(object_name, match=data)]

    async def display_result(self, data):
        link_id = data.pop('link_id')
        link = await self.get_service('app_svc').find_link(link_id)
        if link:
            try:
                content = self.get_service('file_svc').read_result_file('%s' % link_id)
                return dict(link=link.display, output=content)
            except FileNotFoundError:
                return ''
        return ''

    async def display_operation_report(self, data):
        op_id = data.pop('op_id')
        op = (await self.get_service('data_svc').locate('operations', match=dict(id=int(op_id))))[0]
        return op.report(output=data.get('agent_output'))

    async def download_contact_report(self, contact):
        return dict(contacts=self.get_service('contact_svc').report.get(contact.get('contact'), dict()))

    async def update_agent_data(self, data):
        if 'paw' not in data:
            await self._update_global_props(data.get('sleep_min'), data.get('sleep_max'), data.get('watchdog'))

        for agent in await self.get_service('data_svc').locate('agents', match=dict(paw=data.get('paw'))):
            await agent.gui_modification(**data)
            return agent.display

    async def update_chain_data(self, data):
        link = await self.get_service('app_svc').find_link(data.pop('link_id'))
        link.status = data.get('status')
        if data.get('command'):
            link.command = data.get('command')
        return ''

<<<<<<< HEAD
    async def create_operation(self, data):
        operation = await self._build_operation_object(data)
        for mod in self.special_operation_modifiers:
            self.special_operation_modifiers[mod](operation)
=======
    async def create_operation(self, access, data):
        operation = await self._build_operation_object(access, data)
>>>>>>> a2ca4384
        operation.set_start_details()
        await self.get_service('data_svc').store(operation)
        self.loop.create_task(operation.run(self.get_services()))
        return [operation.display]

    async def create_schedule(self, data):
        operation = await self._build_operation_object(data['operation'])
        scheduled = await self.get_service('data_svc').store(
            Schedule(name=operation.name,
                     schedule=time(data['schedule']['hour'], data['schedule']['minute'], 0),
                     task=operation)
        )
        self.log.debug('Scheduled new operation (%s) for %s' % (operation.name, scheduled.schedule))

    async def list_payloads(self):
        payload_dirs = [pathlib.Path.cwd() / 'data' / 'payloads']
        payload_dirs.extend(pathlib.Path.cwd() / 'plugins' / plugin.name / 'payloads'
                            for plugin in await self.get_service('data_svc').locate('plugins'))
        return set(p.name for p_dir in payload_dirs for p in p_dir.glob('*')
                   if p.is_file() and not p.name.startswith('.'))

    async def find_abilities(self, paw):
        data_svc = self.get_service('data_svc')
        agent = (await data_svc.locate('agents', match=dict(paw=paw)))[0]
        return await agent.capabilities(await self.get_service('data_svc').locate('abilities'))

    async def get_potential_links(self, op_id, paw=None):
        operation = (await self.get_service('data_svc').locate('operations', match=dict(id=op_id)))[0]
        if operation.finish:
            return []
        agents = await self.get_service('data_svc').locate('agents', match=dict(paw=paw)) if paw else operation.agents
        potential_abilities = await self._build_potential_abilities(operation)
        links = await self._build_potential_links(operation, agents, potential_abilities)
        return dict(links=[l.display for l in links])

    async def apply_potential_link(self, link):
        operation = (await self.get_service('data_svc').locate('operations', match=dict(id=link.operation)))[0]
        return await operation.apply(link)

    async def get_link_pin(self, json_data):
        link = await self.get_service('app_svc').find_link(json_data['link'])
        if link and link.collect and not link.finish:
            return link.pin
        return 0

    async def construct_agents_for_group(self, group):
        if group:
            return await self.get_service('data_svc').locate('agents', match=dict(group=group))
        return await self.get_service('data_svc').locate('agents')

    async def add_special_operation_modifier(self, name, func):
        """
        Call a special function when a new operation is created

        :param name:
        :param func:
        :return:
        """
        self.special_operation_modifiers[name] = func

    async def update_config(self, data):
        self.set_config(data.get('prop'), data.get('value'))
        self.log.debug('Configuration update: %s set to %s' % (data.get('prop'), data.get('value')))

    async def update_operation(self, op_id, state=None, autonomous=None):
        async def validate(op):
            try:
                if not len(op):
                    raise web.HTTPNotFound
                elif await op[0].is_finished():
                    raise web.HTTPBadRequest(body='This operation has already finished.')
                elif state not in op[0].states.values():
                    raise web.HTTPBadRequest(body='state must be one of {}'.format(op[0].states.values()))
                elif state == op[0].states['FINISHED']:
                    await op[0].close()
            except Exception as e:
                self.log.error(repr(e))
        operation = await self.get_service('data_svc').locate('operations', match=dict(id=op_id))
        if state:
            await validate(operation)
            operation[0].state = state
            self.log.debug('Changing operation=%s state to %s' % (op_id, state))
        if autonomous:
            operation[0].autonomous = 0 if operation[0].autonomous else 1
            self.log.debug('Toggled operation=%s autonomous to %s' % (op_id, bool(autonomous)))

    """ PRIVATE """

    async def _build_operation_object(self, access, data):
        name = data.pop('name')
        group = data.pop('group')
        planner = await self.get_service('data_svc').locate('planners', match=dict(name=data.pop('planner')))
        adversary = await self._construct_adversary_for_op(data.pop('adversary_id'))
        agents = await self.construct_agents_for_group(group)
        sources = await self.get_service('data_svc').locate('sources', match=dict(name=data.pop('source')))
        allowed = self.Access.BLUE if self.Access.BLUE in access['access'] else self.Access.RED

        return Operation(name=name, planner=planner[0], agents=agents, adversary=adversary, group=group,
                         jitter=data.pop('jitter'), source=next(iter(sources), None), state=data.pop('state'),
                         autonomous=int(data.pop('autonomous')), access=allowed,
                         phases_enabled=bool(int(data.pop('phases_enabled'))), obfuscator=data.pop('obfuscator'),
                         auto_close=bool(int(data.pop('auto_close'))), visibility=int(data.pop('visibility')))

    @staticmethod
    async def _read_from_yaml(file_path):
        with open(file_path, 'r') as f:
            return yaml.load(f.read(), Loader=yaml.FullLoader)

    @staticmethod
    async def _write_to_yaml(file_path, content):
        with open(file_path, 'w') as f:
            f.write(yaml.dump(content))

    async def _get_file_path(self, planner_id):
        _, file_path = await self.get_service('file_svc').find_file_path('%s.yml' % planner_id, location='data')
        if not file_path:
            file_path = 'data/planners/%s.yml' % planner_id
        return file_path

    @staticmethod
    def _get_stopping_conditions(data):
        new_stopping_conditions = data.get('stopping_conditions')
        if new_stopping_conditions:
            return [{s.get('trait'): s.get('value')} for s in new_stopping_conditions]

    async def _build_potential_abilities(self, operation):
        potential_abilities = []
        for a in await self.get_service('data_svc').locate('abilities'):
            if not operation.adversary.has_ability(a):
                potential_abilities.append(a)
        return potential_abilities

    async def _build_potential_links(self, operation, agents, abilities):
        potential_links = []
        for a in agents:
            for pl in await self.get_service('planning_svc').generate_and_trim_links(a, operation, abilities):
                potential_links.append(pl)
        return await self.get_service('planning_svc').sort_links(potential_links)

    async def _construct_adversary_for_op(self, adversary_id):
        adv = await self.get_service('data_svc').locate('adversaries', match=dict(adversary_id=adversary_id))
        if adv:
            return copy.deepcopy(adv[0])
        return Adversary(adversary_id=0, name='ad-hoc', description='an empty adversary profile', phases={1: []})

    async def _update_global_props(self, sleep_min, sleep_max, watchdog):
        contact_svc = self.get_service('contact_svc')
        contact_svc.sleep_min = sleep_min
        contact_svc.sleep_max = sleep_max
        contact_svc.watchdog = watchdog<|MERGE_RESOLUTION|>--- conflicted
+++ resolved
@@ -140,15 +140,10 @@
             link.command = data.get('command')
         return ''
 
-<<<<<<< HEAD
     async def create_operation(self, data):
         operation = await self._build_operation_object(data)
         for mod in self.special_operation_modifiers:
             self.special_operation_modifiers[mod](operation)
-=======
-    async def create_operation(self, access, data):
-        operation = await self._build_operation_object(access, data)
->>>>>>> a2ca4384
         operation.set_start_details()
         await self.get_service('data_svc').store(operation)
         self.loop.create_task(operation.run(self.get_services()))
