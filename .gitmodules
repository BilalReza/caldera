--- conflicted
+++ resolved
@@ -19,12 +19,6 @@
 [submodule "plugins/compass"]
 	path = plugins/compass
 	url = https://github.com/mitre/compass.git
-<<<<<<< HEAD
-[submodule "plugins/blue"]
-	path = plugins/blue
-	url = https://gitlab.mitre.org/caldera/blue-plugin.git
-=======
 [submodule "plugins/access"]
 	path = plugins/access
-	url = https://github.com/mitre/access.git
->>>>>>> cd0d404e
+	url = https://github.com/mitre/access.git